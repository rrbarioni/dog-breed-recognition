--- conflicted
+++ resolved
@@ -1,31 +1,18 @@
 # dog-breed-recognition
 An algorithm for the recognition of dog breeds from RGB images.
 
-<<<<<<< HEAD
-## Dog Embeddings Extraction and Breed Enrolling
-This is a two-step algorithm for extract embeddings from images and dynamically add new unknown dog breeds for recognition. Given an image of a dog, the algorithm is responsible for extracting embeddings by using a **ResNet50-based Convolutional Neural Network (CNN)**. Also, a *K-Nearest Neighbors (KNN)* classifier is applied to separate different dog breeds by their embeddings.
-
-### Instructions
-
-#### Training the embedding extractor
-=======
 ## Dog Breed Classification
 This is a **ResNet50-based Convolutional Neural Network (CNN)** to classify dogs among 100 breeds. Given an image of a dog, the algorithm is responsible for predicting its breed.
 
 ### Instructions
 
 #### Training the classifier
->>>>>>> 2c930a4d
 
 It is important to mention that, as I do not have a machine with GPU, I have used Google Colab for this purpose. As so, here is what I did:
  
 - Created a directory in Google Drive (let's call it *dog-breed-recognition/*);
 - Created a directory inside *dog-breed-recognition/* called *src/* (so it should be *dog-breed-recognition/src/*), in order to place the training code there;
-<<<<<<< HEAD
-- Inside *dog-breed-recognition/src/*, I have placed my training embedding extractor notebook code (*src/embedder.ipynb*) there;
-=======
 - Inside *dog-breed-recognition/src/*, I have placed my training classifier notebook code (*src/classifier.ipynb*) there;
->>>>>>> 2c930a4d
 - Created a directory inside *dog-breed-recognition/* called *models/* (so it should be *dog-breed-recognition/models/*), in order to place the trained model there;
 - Downloaded the dog breed dataset [here](https://drive.google.com/file/d/1DAyRYzZ9B-Nz5hLL9XIm3S3kDI5FBJH0/view);
 - Unzipped the dataset (now locally having a directory called *dogs/*);
@@ -40,7 +27,45 @@
                         ⋮
             |-- n02115913-dhole/
     |-- src/
-<<<<<<< HEAD
+        |-- classifier.ipynb
+    |-- models/
+````
+- Now, follow the instructions at *dog-breed-recognition/src/classifier.ipynb* to generate the classifier, which will be stored at *dog-breed-recognition/models/classifier.pth*.
+
+#### Using the classifier
+
+- After cloning the repository locally (let's call it *root/*), create a directory called *models/* inside of it (so it should be *root/models/*) and place the generated classifier from Google Colab (*dog-breed-recognition/models/classifier.pth*) there.
+
+For usage on a input image, you may refer to *root/src/classification.py*; from an image of a dog, the classifier outputs a list of n-mostlike dog breeds, as well as their confidence values.
+
+![chihuahua](doc/n02085620_242_pred.jpg)
+
+## Dog Embeddings Extraction and Breed Enrolling
+This is a two-step algorithm for extract embeddings from images and dynamically add new unknown dog breeds for recognition. Given an image of a dog, the algorithm is responsible for extracting embeddings by using a **ResNet50-based Convolutional Neural Network (CNN)**. Also, a *K-Nearest Neighbors (KNN)* classifier is applied to separate different dog breeds by their embeddings.
+
+### Instructions
+
+#### Training the embedding extractor
+
+It is important to mention that, as I do not have a machine with GPU, I have used Google Colab for this purpose. As so, here is what I did:
+ 
+- Created a directory in Google Drive (let's call it *dog-breed-recognition/*);
+- Created a directory inside *dog-breed-recognition/* called *src/* (so it should be *dog-breed-recognition/src/*), in order to place the training code there;
+- Inside *dog-breed-recognition/src/*, I have placed my training embedding extractor notebook code (*src/embedder.ipynb*) there;
+- Created a directory inside *dog-breed-recognition/* called *models/* (so it should be *dog-breed-recognition/models/*), in order to place the trained model there;
+- Downloaded the dog breed dataset [here](https://drive.google.com/file/d/1DAyRYzZ9B-Nz5hLL9XIm3S3kDI5FBJH0/view);
+- Unzipped the dataset (now locally having a directory called *dogs/*);
+- Uploaded the dataset *dogs/train* into Google Drive (at directory *dog-breed-recognition/dogs/train*).
+- Now, *dog-breed-recognition/* at Google Drive should be like this:
+````
+|-- dog-breed-recognition/
+    |-- dogs/
+        |-- train/
+            |-- n02085620-Chihuahua/
+            |-- n02085782-Japanese_spaniel/
+                        ⋮
+            |-- n02115913-dhole/
+    |-- src/
         |-- embedder.ipynb
     |-- models/
 ````
@@ -71,18 +96,4 @@
 
 - After cloning the repository locally (let's call it *root/*), create a directory called *models/* inside of it (so it should be *root/models/*) and place the generated embedder from Google Colab (*dog-breed-recognition/models/embedder.pth*) there. Also, place the generated training set embeddings from Google Colab (*dog-breed-recognition/models/initial_enroll.pkl*) there.
 
-For usage on an input new dog breed, you may refer to *root/src/enroll.py*; from a directory containing images from the same dog breed, the enroller dynamically adds this dog breed to a classifier, in order to be recognized when inputting new dog image samples of that dog breed.
-=======
-        |-- classifier.ipynb
-    |-- models/
-````
-- Now, follow the instructions at *dog-breed-recognition/src/classifier.ipynb* to generate the classifier, which will be stored at *dog-breed-recognition/models/classifier.pth*.
-
-#### Using the classifier
-
-- After cloning the repository locally (let's call it *root/*), create a directory called *models/* inside of it (so it should be *root/models/*) and place the generated classifier from Google Colab (*dog-breed-recognition/models/classifier.pth*) there.
-
-For usage on a input image, you may refer to *root/src/classification.py*; from an image of a dog, the classifier outputs a list of n-mostlike dog breeds, as well as their confidence values.
-
-![chihuahua](doc/n02085620_242_pred.jpg)
->>>>>>> 2c930a4d
+For usage on an input new dog breed, you may refer to *root/src/enroll.py*; from a directory containing images from the same dog breed, the enroller dynamically adds this dog breed to a classifier, in order to be recognized when inputting new dog image samples of that dog breed.